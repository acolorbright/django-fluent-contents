--- conflicted
+++ resolved
@@ -86,12 +86,7 @@
             try:
                 # Respect the cache output setting of the plugin
                 if appsettings.FLUENT_CONTENTS_CACHE_OUTPUT and contentitem.plugin.cache_output and contentitem.pk:
-<<<<<<< HEAD
-                    cachekey = get_rendering_cache_key(placeholder_cache_name, contentitem)
-                    html = cache.get(cachekey)
-=======
                     html = contentitem.plugin.get_cached_output(placeholder_cache_name, contentitem)
->>>>>>> 78aec1a9
             except PluginNotFound:
                 pass
 
@@ -127,12 +122,7 @@
                 html = conditional_escape(plugin._render_contentitem(request, contentitem))
 
                 if appsettings.FLUENT_CONTENTS_CACHE_OUTPUT and plugin.cache_output and contentitem.pk:
-<<<<<<< HEAD
-                    cachekey = get_rendering_cache_key(placeholder_cache_name, contentitem)
-                    cache.set(cachekey, html)
-=======
                     contentitem.plugin.set_cached_output(placeholder_cache_name, contentitem, html)
->>>>>>> 78aec1a9
 
                 if edit_mode:
                     html = _wrap_contentitem_output(html, contentitem)
